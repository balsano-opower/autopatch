--- conflicted
+++ resolved
@@ -1,6 +1,5 @@
 <?xml version="1.0" encoding="UTF-8"?>
 <project xmlns="http://maven.apache.org/POM/4.0.0" xmlns:xsi="http://www.w3.org/2001/XMLSchema-instance" xsi:schemaLocation="http://maven.apache.org/POM/4.0.0 http://maven.apache.org/maven-v4_0_0.xsd">
-<<<<<<< HEAD
     <modelVersion>4.0.0</modelVersion>
     <groupId>com.tacitknowledge</groupId>
     <artifactId>autopatch</artifactId>
@@ -15,54 +14,6 @@
 
     <name>AutoPatch</name>
     <description>An automated Java patching system</description>
-=======
-  <modelVersion>4.0.0</modelVersion>
-  <groupId>com.tacitknowledge</groupId>
-  <artifactId>autopatch</artifactId>
-  <version>1.2.6-SNAPSHOT</version>
-  <packaging>jar</packaging>
-
-  <parent>
-    <groupId>com.tacitknowledge</groupId>
-    <artifactId>oss-parent</artifactId>
-    <version>1</version>
-  </parent>
-
-  <name>AutoPatch</name>
-  <description>An automated Java patching system</description>
-  <url>https://github.com/tacitknowledge/autopatch</url>
-
-  <organization>
-    <name>Tacit Knowledge</name>
-    <url>http://www.tacitknowledge.com/</url>
-  </organization>
-
-  <inceptionYear>2004</inceptionYear>
-
-  <properties>
-    <source.jdk>1.4</source.jdk>
-    <target.jdk>1.4</target.jdk>
-    <unit.tests.pattern>**/*Test.java</unit.tests.pattern>
-    <integration.tests.pattern>**/MigrationUnlockTest.java,**/MultiNodeAutoPatchTest.java,**/MultiServerRaceConditionTest.java</integration.tests.pattern>
-  </properties>
-
-  <licenses>
-    <license>
-      <name>Apache 2</name>
-      <url>http://www.apache.org/licenses/LICENSE-2.0.txt</url>
-      <distribution>repo</distribution>
-    </license>
-  </licenses>
-
-  <issueManagement>
-    <system>Github Issue Tracker</system>
-    <url>https://github.com/tacitknowledge/autopatch/issues</url>
-  </issueManagement>
-
-  <scm>
-    <connection>scm:git:https://github.com/tacitknowledge/autopatch.git</connection>
-    <developerConnection>scm:git:git@github.com:tacitknowledge/autopatch.git</developerConnection>
->>>>>>> da6c6a35
     <url>https://github.com/tacitknowledge/autopatch</url>
 
     <organization>
@@ -77,7 +28,7 @@
         <target.jdk>1.4</target.jdk>
         <unit.tests.pattern>**/*Test.java</unit.tests.pattern>
         <integration.tests.pattern>
-            **/MigrationUnlockTest.java,**/MultiNodeAutoPatchTest.java,**/MissingPatchMigrationRunnerStrategyIntegrationTest.java
+            **/MigrationUnlockTest.java,**/MultiNodeAutoPatchTest.java,**/MissingPatchMigrationRunnerStrategyIntegrationTest.java,**/MultiServerRaceConditionTest.java
         </integration.tests.pattern>
     </properties>
 
