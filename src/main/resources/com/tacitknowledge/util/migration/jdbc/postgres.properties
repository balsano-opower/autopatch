--- conflicted
+++ resolved
@@ -9,6 +9,7 @@
 
 # Validates that a record exists for a given system
 level.create=INSERT INTO patches (system_name, patch_level) VALUES ( ?, 0 )
+level.table.exists=SELECT patch_level FROM patches WHERE system_name = ?
 level.read=SELECT MAX(patch_level) FROM patches WHERE system_name = ?
 level.rollback=DELETE FROM patches WHERE patch_level = ? and system_name = ?
 level.update=INSERT INTO patches (patch_level, system_name, patch_date) VALUES ( ?, ?, now())
@@ -18,12 +19,6 @@
 
 # Since most DBs do not have a boolean type, return 0 or 1 row to determine if
 # the system is currently locked.
-<<<<<<< HEAD
 lock.read=SELECT patch_in_progress FROM patches WHERE system_name = ? AND ( patch_in_progress <> 'F' OR patch_level in ( SELECT MAX(patch_level) FROM patches WHERE system_name = ? ))
-lock.obtain=UPDATE patches SET patch_in_progress = 'T' WHERE system_name = ?  AND patch_level in ( SELECT MAX(patch_level) FROM patches WHERE system_name = ? )
-lock.release=UPDATE patches SET patch_in_progress = 'F' WHERE system_name = ? AND patch_in_progress <> 'F'
-=======
-lock.read=SELECT patch_in_progress FROM patches WHERE system_name = ?
-lock.obtain=UPDATE patches SET patch_in_progress = 'T' WHERE system_name = ? AND patch_in_progress = 'F'
-lock.release=UPDATE patches SET patch_in_progress = 'F' WHERE system_name = ?
->>>>>>> da6c6a35
+lock.obtain=UPDATE patches SET patch_in_progress = 'T' WHERE system_name = ? AND patch_in_progress = 'F'  AND patch_level in ( SELECT MAX(patch_level) FROM patches WHERE system_name = ? )
+lock.release=UPDATE patches SET patch_in_progress = 'F' WHERE system_name = ? AND patch_in_progress <> 'F'