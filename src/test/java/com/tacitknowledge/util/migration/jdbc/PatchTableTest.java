/* Copyright 2004 Tacit Knowledge
 *  
 * Licensed under the Apache License, Version 2.0 (the "License");
 * you may not use this file except in compliance with the License.
 * You may obtain a copy of the License at
 * 
 *     http://www.apache.org/licenses/LICENSE-2.0
 * 
 * Unless required by applicable law or agreed to in writing, software
 * distributed under the License is distributed on an "AS IS" BASIS,
 * WITHOUT WARRANTIES OR CONDITIONS OF ANY KIND, either express or implied.
 * See the License for the specific language governing permissions and
 * limitations under the License.
 */

package com.tacitknowledge.util.migration.jdbc;

import java.sql.SQLException;
import java.util.HashSet;
import java.util.Set;

import org.easymock.MockControl;

import com.mockrunner.jdbc.JDBCTestCaseAdapter;
import com.mockrunner.jdbc.PreparedStatementResultSetHandler;
import com.mockrunner.mock.jdbc.MockConnection;
import com.mockrunner.mock.jdbc.MockResultSet;
import com.tacitknowledge.util.migration.MigrationException;
import com.tacitknowledge.util.migration.jdbc.util.ConnectionWrapperDataSource;

/**
 * Out-of-container tests the <code>PatchTable</code> class using a
 * mock JDBC driver. 
 * 
 * @author  Scott Askew (scott@tacitknowledge.com)
 */
public class PatchTableTest extends JDBCTestCaseAdapter
{
    /**
     * The <code>PatchTable</code> to test
     */
    private PatchTable table = null; 

    /**
     * The mock JDBC connection to use during the tests
     */
    private MockConnection conn = null;
    
    /**
     * The <code>JDBCMigrationConteext</code> used for testing
     */
    private DataSourceMigrationContext context = new DataSourceMigrationContext(); 

    /** Used to specify different statements in the tests */
    private PreparedStatementResultSetHandler handler = null;
    private MockControl contextControl;
    private JdbcMigrationContext mockContext;


    /**
     * Constructor for PatchTableTest.
     *
     * @param name the name of the test to run
     */
    public PatchTableTest(String name)
    {
        super(name);
    }
    
    /**
     * {@inheritDoc}
     */
    protected void setUp() throws Exception
    {
        super.setUp();
        
        conn = getJDBCMockObjectFactory().getMockConnection();
        
        context = new DataSourceMigrationContext();
        context.setDataSource(new ConnectionWrapperDataSource(conn));
        context.setSystemName("milestone");
        context.setDatabaseType(new DatabaseType("postgres"));
        
        table = new PatchTable(context);
        contextControl = MockControl.createControl(JdbcMigrationContext.class);
        mockContext = (JdbcMigrationContext) contextControl.getMock();
    }
    
    /**
     * Ensures that the class throws an <code>IllegalArgumentException</code>
     * if an unknown database type is specified in the constructor. 
     */
    public void testUnknownDatabaseType()
    {
        try
        {
            context.setDatabaseType(new DatabaseType("bad-database-type"));
            new PatchTable(context);
            fail("Expected IllegalArgumentException because of unknown database type");
        }
        catch (IllegalArgumentException e)
        {
            // Expected
        }
    }
    
    /**
     * Validates the automatic creation of the patches table.
     * 
     * @throws Exception if an unexpected error occurs
     */
    public void testCreatePatchesTable() throws Exception
    {
        // Test-specific setup
        PreparedStatementResultSetHandler h = conn.getPreparedStatementResultSetHandler();
        h.prepareThrowsSQLException(table.getSql("level.read"));
        
        table.createPatchStoreIfNeeded();

        commonVerifications();
        verifyCommitted();
        verifyPreparedStatementParameter(0, 1, "milestone");
        verifySQLStatementExecuted(table.getSql("patches.create"));
    }
    
    /**
     * Tests when trying to get a connection to the database to create the patch table fails.
     * @throws SQLException shouldn't occur, only declared to make the code below more readable.
     */
    public void testCreatePatchesTableWithoutConnection() throws SQLException
    {

        // setup mock calls
        mockContext.getDatabaseType();
        contextControl.setReturnValue(new DatabaseType("postgres"), MockControl.ONE_OR_MORE);
        
        mockContext.getConnection();
        contextControl.setThrowable(new SQLException("An exception during getConnection"));
        contextControl.replay();
        
        table = new PatchTable(mockContext);
        try 
        {
            table.createPatchStoreIfNeeded();
            fail("Expected a MigrationException");
        } 
        catch (MigrationException e) 
        {
            contextControl.verify();
        }
    }

    /**
     * Validates that the system recognizes an existing patches table.
     * 
     * @throws Exception if an unexpected error occurs
     */
    public void testVerifyPatchesTable() throws Exception
    {
        // Test-specific setup
        handler = conn.getPreparedStatementResultSetHandler();
        MockResultSet rs = handler.createResultSet();
        handler.prepareGlobalResultSet(rs);
        rs.addRow(new Integer[] {new Integer(13)});
        
        table.createPatchStoreIfNeeded();
        
        commonVerifications();
        verifyNotCommitted();
        verifyPreparedStatementParameter(0, 1, "milestone");
        verifyPreparedStatementNotPresent(table.getSql("patches.create"));
    }
    
    /**
     * Validates that <code>getPatchLevel</code> works on an existing system.
     * 
     * @throws Exception if an unexpected error occurs
     */
    public void testGetPatchLevel() throws Exception
    {
        // Test-specific setup
        handler = conn.getPreparedStatementResultSetHandler();
        MockResultSet rs = handler.createResultSet();
        rs.addRow(new Integer[]{new Integer(13)});
        handler.prepareGlobalResultSet(rs);

        int i = table.getPatchLevel();

        assertEquals(13, i);
        commonVerifications();
        verifyNotCommitted();
        verifyPreparedStatementParameter(1, 1, "milestone");
        verifyPreparedStatementNotPresent(table.getSql("level.create"));
    }

    /**
     * Validates that <code>getPatchLevel</code> works on a new system.
     * 
     * @throws Exception if an unexpected error occurs
     */
    public void testGetPatchLevelFirstTime() throws Exception
    {
        // Test-specific setup
        handler = conn.getPreparedStatementResultSetHandler();
        MockResultSet rs = handler.createResultSet();
        // empty result set
        handler.prepareGlobalResultSet(rs);

        int i = table.getPatchLevel();

        assertEquals(0, i);
        commonVerifications();
        verifyPreparedStatementPresent(table.getSql("level.create"));
    }

    /**
     * Validates that the patch level can be updated.
     *  
     * @throws Exception if an unexpected error occurs
     */
    public void testUpdatePatchLevel() throws Exception
    {
        handler = conn.getPreparedStatementResultSetHandler();
        MockResultSet rs = handler.createResultSet();
        rs.addRow(new Integer[]{new Integer(12)});
        handler.prepareResultSet(table.getSql("level.read"), rs, new String[]{"milestone"});

        table.updatePatchLevel(13);
        
        verifyPreparedStatementParameter(table.getSql("level.update"), 1, new Integer(13));
        verifyPreparedStatementParameter(table.getSql("level.update"), 2, "milestone");
        commonVerifications();
        verifyCommitted();
    }
    
    /**
     * Validates that <code>isPatchTableLocked</code> works when no lock exists.
     * 
     * @throws Exception if an unexpected error occurs
     */
    public void testIsPatchTableNotLocked() throws Exception
    {
        // Test-specific setup
        // Return a non-empty set in response to the patch lock query
        handler = conn.getPreparedStatementResultSetHandler();
        MockResultSet rs = handler.createResultSet();
        rs.addRow(new String[]{"F"});
        handler.prepareResultSet(table.getSql("lock.read"), rs, new String[]{"milestone", "milestone"});
        
        assertFalse(table.isPatchStoreLocked());
        commonVerifications();
        verifyNotCommitted();
    }
    
    /**
     * Validates that <code>isPatchTableLocked</code> works when a lock already exists.
     * 
     * @throws Exception if an unexpected error occurs
     */
    public void testIsPatchTableLocked() throws Exception
    {
        // Test-specific setup
        // Return a non-empty set in response to the patch lock query
        handler = conn.getPreparedStatementResultSetHandler();
        MockResultSet rs = handler.createResultSet();
        rs.addRow(new String[]{"T"});
        handler.prepareResultSet(table.getSql("lock.read"), rs, new String[]{"milestone", "milestone"});
        
        assertTrue(table.isPatchStoreLocked());
        commonVerifications();
        verifyNotCommitted();
    }
    
    /**
     * Validates that an <code>IllegalStateException</code> is thrown when trying
     * to lock an already locked patches table.
     * 
     * @throws Exception if an unexpected error occurs
     */
    public void testLockPatchTableWhenAlreadyLocked() throws Exception
    {
        // Test-specific setup
        // Return a non-empty set in response to the patch lock query
<<<<<<< HEAD
        handler = conn.getPreparedStatementResultSetHandler();
        MockResultSet rs = handler.createResultSet();
        rs.addRow(new String[]{"T"});
        handler.prepareResultSet(table.getSql("lock.read"), rs, new String[]{"milestone", "milestone"});
=======
        PreparedStatementResultSetHandler h = conn.getPreparedStatementResultSetHandler();
        h.prepareUpdateCount(table.getSql("lock.obtain"), 0, new String[] {"milestone"});
>>>>>>> da6c6a35
        
        try
        {
            table.lockPatchStore();
            fail("Expected an IllegalStateException since a lock already exists.");
        }
        catch (IllegalStateException e)
        {
            // Expected
        }
        
<<<<<<< HEAD
        verifyPreparedStatementNotPresent(table.getSql("lock.obtain"));
        commonVerifications();
        verifyNotCommitted();
=======
        verifyPreparedStatementParameter(table.getSql("lock.obtain"), 1, "milestone");
        verifyAllResultSetsClosed();
        verifyAllStatementsClosed();
        verifyConnectionClosed();
        verifyCommitted();
>>>>>>> da6c6a35
    }

    /**
     * Validates that the patches table can be locked as long as no other lock
     * is in place.
     * 
     * @throws Exception if an unexpected error occurs
     */
    public void testLockPatchTableWhenNotAlreadyLocked() throws Exception
    {
        // Test-specific setup
        // Return an empty set in response to the patch lock query
<<<<<<< HEAD
        handler = conn.getPreparedStatementResultSetHandler();
        MockResultSet rs = handler.createResultSet();
        handler.prepareResultSet(table.getSql("lock.read"), rs, new String[]{"milestone", "milestone"});
=======
        PreparedStatementResultSetHandler h = conn.getPreparedStatementResultSetHandler();
        h.prepareUpdateCount(table.getSql("lock.obtain"), 1, new String[] {"milestone"});
>>>>>>> da6c6a35
        
        table.lockPatchStore();
        verifyPreparedStatementParameter(table.getSql("lock.obtain"), 1, "milestone");
        verifyPreparedStatementParameter(table.getSql("lock.obtain"), 2, "milestone");
        commonVerifications();
        verifyCommitted();
    }
    
    /**
     * Validates that the patches table lock can be removed.
     * 
     * @throws Exception if an unexpected error occurs
     */
    public void testUnlockPatchTable() throws Exception
    {       
        table.unlockPatchStore();

        verifyPreparedStatementParameter(table.getSql("lock.release"), 1, "milestone");
        commonVerifications();
        verifyCommitted();
    }

    public void testIsPatchApplied() throws MigrationException
    {
        handler = conn.getPreparedStatementResultSetHandler();
        MockResultSet rs = handler.createResultSet();
        rs.addRow(new Integer[]{new Integer(3)});
        handler.prepareGlobalResultSet(rs);

        assertEquals(true, table.isPatchApplied(3));
        commonVerifications();
        verifyPreparedStatementPresent(table.getSql("level.exists"));

    }

    public void testMigrationExceptionIsThrownIfSQLExceptionHappens() throws SQLException {

        mockContext.getDatabaseType();
        contextControl.setReturnValue(new DatabaseType("postgres"), MockControl.ONE_OR_MORE);

        mockContext.getConnection();
        contextControl.setThrowable(new SQLException("An exception during getConnection"));
        contextControl.replay();

        table = new PatchTable(mockContext);

        try {

            table.isPatchApplied(3);
            fail("MigrationException should have happened if SQLException");

        } catch (MigrationException e) {

            //Expected
        }

    }

    public void testIsPatchAppliedWithMissingLevel() throws MigrationException
    {
        handler = conn.getPreparedStatementResultSetHandler();
        MockResultSet rs = handler.createResultSet();
        handler.prepareGlobalResultSet(rs);

        assertEquals(false, table.isPatchApplied(3));
        commonVerifications();
        verifyPreparedStatementPresent(table.getSql("level.exists"));
    }

    public void testPatchRetrievesSetWithPatchesApplied () throws SQLException, MigrationException {
        handler = conn.getPreparedStatementResultSetHandler();
        MockResultSet rs = handler.createResultSet();
        rs.addColumn("patch_level", new Object[]{1, 2});
        handler.prepareGlobalResultSet(rs);

        Set<Integer> expected = new HashSet<Integer>();
        expected.add(1);
        expected.add(2);
        assertEquals(expected, table.getPatchesApplied());
        commonVerifications();
        verifyPreparedStatementPresent(table.getSql("patches.all"));
    }


    private void commonVerifications()
    {
        verifyAllResultSetsClosed();
        verifyAllStatementsClosed();
        verifyConnectionClosed();
    }


}<|MERGE_RESOLUTION|>--- conflicted
+++ resolved
@@ -79,7 +79,7 @@
         context = new DataSourceMigrationContext();
         context.setDataSource(new ConnectionWrapperDataSource(conn));
         context.setSystemName("milestone");
-        context.setDatabaseType(new DatabaseType("postgres"));
+        context.setDatabaseType(new DatabaseType("hsqldb"));
         
         table = new PatchTable(context);
         contextControl = MockControl.createControl(JdbcMigrationContext.class);
@@ -113,7 +113,7 @@
     {
         // Test-specific setup
         PreparedStatementResultSetHandler h = conn.getPreparedStatementResultSetHandler();
-        h.prepareThrowsSQLException(table.getSql("level.read"));
+        h.prepareThrowsSQLException(table.getSql("level.table.exists"));
         
         table.createPatchStoreIfNeeded();
 
@@ -204,7 +204,8 @@
         handler = conn.getPreparedStatementResultSetHandler();
         MockResultSet rs = handler.createResultSet();
         // empty result set
-        handler.prepareGlobalResultSet(rs);
+        handler.prepareResultSet(table.getSql("level.read"), rs);
+        handler.prepareThrowsSQLException(table.getSql("level.table.exists"));
 
         int i = table.getPatchLevel();
 
@@ -281,15 +282,8 @@
     {
         // Test-specific setup
         // Return a non-empty set in response to the patch lock query
-<<<<<<< HEAD
-        handler = conn.getPreparedStatementResultSetHandler();
-        MockResultSet rs = handler.createResultSet();
-        rs.addRow(new String[]{"T"});
-        handler.prepareResultSet(table.getSql("lock.read"), rs, new String[]{"milestone", "milestone"});
-=======
-        PreparedStatementResultSetHandler h = conn.getPreparedStatementResultSetHandler();
-        h.prepareUpdateCount(table.getSql("lock.obtain"), 0, new String[] {"milestone"});
->>>>>>> da6c6a35
+        handler = conn.getPreparedStatementResultSetHandler();
+        handler.prepareUpdateCount(table.getSql("lock.obtain"), 0, new String[] {"milestone", "milestone"});
         
         try
         {
@@ -301,17 +295,10 @@
             // Expected
         }
         
-<<<<<<< HEAD
-        verifyPreparedStatementNotPresent(table.getSql("lock.obtain"));
-        commonVerifications();
-        verifyNotCommitted();
-=======
         verifyPreparedStatementParameter(table.getSql("lock.obtain"), 1, "milestone");
-        verifyAllResultSetsClosed();
-        verifyAllStatementsClosed();
-        verifyConnectionClosed();
+        verifyPreparedStatementParameter(table.getSql("lock.obtain"), 2, "milestone");
+        commonVerifications();
         verifyCommitted();
->>>>>>> da6c6a35
     }
 
     /**
@@ -324,14 +311,9 @@
     {
         // Test-specific setup
         // Return an empty set in response to the patch lock query
-<<<<<<< HEAD
-        handler = conn.getPreparedStatementResultSetHandler();
-        MockResultSet rs = handler.createResultSet();
-        handler.prepareResultSet(table.getSql("lock.read"), rs, new String[]{"milestone", "milestone"});
-=======
-        PreparedStatementResultSetHandler h = conn.getPreparedStatementResultSetHandler();
-        h.prepareUpdateCount(table.getSql("lock.obtain"), 1, new String[] {"milestone"});
->>>>>>> da6c6a35
+        handler = conn.getPreparedStatementResultSetHandler();
+        MockResultSet rs = handler.createResultSet();
+        handler.prepareUpdateCount(table.getSql("lock.obtain"), 1, new String[] {"milestone", "milestone"});
         
         table.lockPatchStore();
         verifyPreparedStatementParameter(table.getSql("lock.obtain"), 1, "milestone");
